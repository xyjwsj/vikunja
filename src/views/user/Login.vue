--- conflicted
+++ resolved
@@ -59,7 +59,6 @@
 				</div>
 			</div>
 
-<<<<<<< HEAD
 			<x-button
 				@click="submit"
 				:loading="loading"
@@ -77,30 +76,6 @@
 					{{ $t('user.auth.createAccount') }}
 				</router-link>
 			</p>
-=======
-			<div class="field is-grouped login-buttons">
-				<div class="control is-expanded">
-					<x-button
-						@click="submit"
-						:loading="loading"
-					>
-						{{ $t('user.auth.login') }}
-					</x-button>
-					<x-button
-						:to="{ name: 'user.register' }"
-						v-if="registrationEnabled"
-						variant="secondary"
-					>
-						{{ $t('user.auth.register') }}
-					</x-button>
-				</div>
-				<div class="control">
-					<router-link :to="{ name: 'user.password-reset.request' }" class="reset-password-link">
-						{{ $t('user.auth.forgotPassword') }}
-					</router-link>
-				</div>
-			</div>
->>>>>>> f4fee26f
 		</form>
 
 		<div
